--- conflicted
+++ resolved
@@ -107,13 +107,8 @@
             except:
                 pass
 
-<<<<<<< HEAD
-            if status not in DONE_STATES:
-                self._setup_async_query(liveaction_db.id, runnertype_db, query_context)
-=======
             if isinstance(runner, AsyncActionRunner) and status not in DONE_STATES:
-                self._setup_async_query(actionexec_db.id, runnertype_db, context)
->>>>>>> 5f7fb92d
+                self._setup_async_query(liveaction_db.id, runnertype_db, context)
         except:
             LOG.exception('Failed to run action.')
             _, ex, tb = sys.exc_info()
@@ -123,20 +118,11 @@
             result = {'message': str(ex), 'traceback': ''.join(traceback.format_tb(tb, 20))}
             context = None
         finally:
-<<<<<<< HEAD
             # Always clean-up the auth_token
             updated_liveaction_db = self._update_live_action_db(liveaction_db.id, status,
-                                                                result)
+                                                                result, context)
             executions.update_execution(updated_liveaction_db)
             LOG.debug('Updated liveaction after run: %s', updated_liveaction_db)
-=======
-            updated_actionexec_db = self._update_action_execution_db(
-                actionexec_db.id, status, result, context)
-
-            LOG.debug('Updated ActionExecution after run: %s', updated_actionexec_db)
-
-            # Always clean-up the auth_token
->>>>>>> 5f7fb92d
             try:
                 self._delete_auth_token(runner.auth_token)
             except:
@@ -148,35 +134,19 @@
 
         return updated_liveaction_db
 
-<<<<<<< HEAD
-    def _update_live_action_db(self, liveaction_id, status, result):
+    def _update_live_action_db(self, liveaction_id, status, result, context):
         liveaction_db = get_liveaction_by_id(liveaction_id)
-=======
-    def _update_action_execution_db(self, actionexec_id, status, result, context):
-        actionexec_db = get_actionexec_by_id(actionexec_id)
->>>>>>> 5f7fb92d
-
         if status in DONE_STATES:
             end_timestamp = isotime.add_utc_tz(datetime.datetime.utcnow())
         else:
             end_timestamp = None
 
-<<<<<<< HEAD
-        # Push result data and updated status to liveaction DB
         liveaction_db = update_liveaction_status(status=status,
                                                  result=result,
+                                                 context=context,
                                                  end_timestamp=end_timestamp,
                                                  liveaction_db=liveaction_db)
         return liveaction_db
-=======
-        # Push result data and updated status to ActionExecution DB
-        actionexec_db = update_actionexecution_status(status=status,
-                                                      result=result,
-                                                      context=context,
-                                                      end_timestamp=end_timestamp,
-                                                      actionexec_db=actionexec_db)
-        return actionexec_db
->>>>>>> 5f7fb92d
 
     def _get_entry_point_abs_path(self, pack, entry_point):
         return RunnerContainerService.get_entry_point_abs_path(pack=pack,
