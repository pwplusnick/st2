--- conflicted
+++ resolved
@@ -168,10 +168,5 @@
         if error:
             result['error'] = error
 
-<<<<<<< HEAD
         status = LIVEACTION_STATUS_SUCCEEDED if exit_code == 0 else LIVEACTION_STATUS_FAILED
-        return (status, jsonify.json_loads(result, LocalShellRunner.KEYS_TO_TRANSFORM))
-=======
-        status = ACTIONEXEC_STATUS_SUCCEEDED if exit_code == 0 else ACTIONEXEC_STATUS_FAILED
-        return (status, jsonify.json_loads(result, LocalShellRunner.KEYS_TO_TRANSFORM), None)
->>>>>>> 5f7fb92d
+        return (status, jsonify.json_loads(result, LocalShellRunner.KEYS_TO_TRANSFORM), None)