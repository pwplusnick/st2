--- conflicted
+++ resolved
@@ -219,19 +219,11 @@
     'display_github': True,
     'source_suffix': source_suffix,
     'versions': [
-<<<<<<< HEAD
             ('latest', 'http://docs.stackstorm.com/latest'),
             ('0.6.0', 'http://docs.stackstorm.com/0.6.0'),
             ('0.5.1', 'http://docs.stackstorm.com/0.5.1'),
         ],
     'current_version': "0.6.0"
-=======
-        (release, ''),
-        ('0.6.0', '0.6.0'),
-        ('0.5.1', '0.5.1'),
-    ],
-    'current_version': release
->>>>>>> 964728a8
 }
 
 
