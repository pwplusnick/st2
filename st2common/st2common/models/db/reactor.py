# Licensed to the StackStorm, Inc ('StackStorm') under one or more
# contributor license agreements.  See the NOTICE file distributed with
# this work for additional information regarding copyright ownership.
# The ASF licenses this file to You under the Apache License, Version 2.0
# (the "License"); you may not use this file except in compliance with
# the License.  You may obtain a copy of the License at
#
#     http://www.apache.org/licenses/LICENSE-2.0
#
# Unless required by applicable law or agreed to in writing, software
# distributed under the License is distributed on an "AS IS" BASIS,
# WITHOUT WARRANTIES OR CONDITIONS OF ANY KIND, either express or implied.
# See the License for the specific language governing permissions and
# limitations under the License.

import mongoengine as me
from st2common.models.db import MongoDBAccess
<<<<<<< HEAD
from st2common.models.db import stormbase
=======
from st2common.models.db.stormbase import StormBaseDB, StormFoundationDB
from st2common.models.db.stormbase import ContentPackResourceMixin
from st2common.models.db.stormbase import EscapedDictField
>>>>>>> 735f35fa

__all__ = [
    'SensorTypeDB',
    'TriggerTypeDB',
    'TriggerDB',
    'TriggerInstanceDB',
    'ActionExecutionSpecDB',
    'RuleDB'
]


class SensorTypeDB(stormbase.StormBaseDB, stormbase.ContentPackResourceMixin):
    """
    Description of a specific type of a sensor (think of it as a sensor
    template).

    Attribute:
        pack - Name of the content pack this sensor belongs to.
        artifact_uri - URI to the artifact file.
        entry_point - Full path to the sensor entry point (e.g. module.foo.ClassSensor).
        trigger_type - A list of references to the TriggerTypeDB objects exposed by this sensor.
        poll_interval - Poll interval for this sensor.
    """
    name = me.StringField(required=True)
    pack = me.StringField(required=True, unique_with='name')
    artifact_uri = me.StringField()
    entry_point = me.StringField()
    trigger_types = me.ListField(field=me.StringField())
    poll_interval = me.IntField()
    enabled = me.BooleanField(default=True,
                              help_text=u'Flag indicating whether the sensor is enabled.')


class TriggerTypeDB(stormbase.StormBaseDB,
                    stormbase.ContentPackResourceMixin,
                    stormbase.TagsMixin):
    """Description of a specific kind/type of a trigger. The
       (pack, name) tuple is expected uniquely identify a trigger in
       the namespace of all triggers provided by a specific trigger_source.
    Attribute:
        pack - Name of the content pack this trigger belongs to.
        trigger_source: Source that owns this trigger type.
        payload_info: Meta information of the expected payload.
    """
    name = me.StringField(required=True)
    pack = me.StringField(required=True, unique_with='name')
    payload_schema = me.DictField()
    parameters_schema = me.DictField(default={})

    meta = {
        'indexes': stormbase.TagsMixin.get_indices()
    }


class TriggerDB(stormbase.StormBaseDB, stormbase.ContentPackResourceMixin):
    """
    Attribute:
        pack - Name of the content pack this trigger belongs to.
        type - Reference to the TriggerType object.
        parameters - Trigger parameters.
    """
    name = me.StringField(required=True)
    pack = me.StringField(required=True, unique_with='name')
    type = me.StringField()
    parameters = me.DictField()


class TriggerInstanceDB(stormbase.StormFoundationDB):
    """An instance or occurrence of a type of Trigger.
    Attribute:
        trigger: Reference to the Trigger object.
        payload (dict): payload specific to the occurrence.
        occurrence_time (datetime): time of occurrence of the trigger.
    """
    trigger = me.StringField()
    payload = me.DictField()
    occurrence_time = me.DateTimeField()


class ActionExecutionSpecDB(me.EmbeddedDocument):
    ref = me.StringField(required=True, unique=False)
    parameters = me.DictField()

    def __str__(self):
        result = []
        result.append('ActionExecutionSpecDB@')
        result.append(str(id(self)))
        result.append('(ref="%s", ' % self.ref)
        result.append('parameters="%s")' % self.parameters)
        return ''.join(result)


class RuleDB(stormbase.StormBaseDB, stormbase.TagsMixin):
    """Specifies the action to invoke on the occurrence of a Trigger. It
    also includes the transformation to perform to match the impedance
    between the payload of a TriggerInstance and input of a action.
    Attribute:
        trigger: Trigger that trips this rule.
        criteria:
        action: Action to execute when the rule is tripped.
        status: enabled or disabled. If disabled occurrence of the trigger
        does not lead to execution of a action and vice-versa.
    """
    trigger = me.StringField()
    criteria = EscapedDictField()
    action = me.EmbeddedDocumentField(ActionExecutionSpecDB)
    enabled = me.BooleanField(required=True, default=True,
                              help_text=u'Flag indicating whether the rule is enabled.')

    meta = {
        'indexes': stormbase.TagsMixin.get_indices()
    }

# specialized access objects
sensor_type_access = MongoDBAccess(SensorTypeDB)
triggertype_access = MongoDBAccess(TriggerTypeDB)
trigger_access = MongoDBAccess(TriggerDB)
triggerinstance_access = MongoDBAccess(TriggerInstanceDB)
rule_access = MongoDBAccess(RuleDB)

MODELS = [SensorTypeDB, TriggerTypeDB, TriggerDB, TriggerInstanceDB, RuleDB]<|MERGE_RESOLUTION|>--- conflicted
+++ resolved
@@ -15,13 +15,7 @@
 
 import mongoengine as me
 from st2common.models.db import MongoDBAccess
-<<<<<<< HEAD
 from st2common.models.db import stormbase
-=======
-from st2common.models.db.stormbase import StormBaseDB, StormFoundationDB
-from st2common.models.db.stormbase import ContentPackResourceMixin
-from st2common.models.db.stormbase import EscapedDictField
->>>>>>> 735f35fa
 
 __all__ = [
     'SensorTypeDB',
@@ -126,7 +120,7 @@
         does not lead to execution of a action and vice-versa.
     """
     trigger = me.StringField()
-    criteria = EscapedDictField()
+    criteria = stormbase.scapedDictField()
     action = me.EmbeddedDocumentField(ActionExecutionSpecDB)
     enabled = me.BooleanField(required=True, default=True,
                               help_text=u'Flag indicating whether the rule is enabled.')
