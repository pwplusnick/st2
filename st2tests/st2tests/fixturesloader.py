# Licensed to the StackStorm, Inc ('StackStorm') under one or more
# contributor license agreements.  See the NOTICE file distributed with
# this work for additional information regarding copyright ownership.
# The ASF licenses this file to You under the Apache License, Version 2.0
# (the "License"); you may not use this file except in compliance with
# the License.  You may obtain a copy of the License at
#
#     http://www.apache.org/licenses/LICENSE-2.0
#
# Unless required by applicable law or agreed to in writing, software
# distributed under the License is distributed on an "AS IS" BASIS,
# WITHOUT WARRANTIES OR CONDITIONS OF ANY KIND, either express or implied.
# See the License for the specific language governing permissions and
# limitations under the License.

import copy
import os

import six

from st2common.content.loader import MetaLoader

from st2common.models.api.action import (ActionAPI, LiveActionAPI, ActionExecutionStateAPI,
                                         RunnerTypeAPI, ActionAliasAPI)
from st2common.models.api.auth import ApiKeyAPI, UserAPI
from st2common.models.api.execution import (ActionExecutionAPI)
from st2common.models.api.policy import (PolicyTypeAPI, PolicyAPI)
from st2common.models.api.rule import (RuleAPI)
<<<<<<< HEAD
from st2common.models.api.sensor import (SensorTypeAPI, SensorInstanceAPI, SensorExecutionAPI)
=======
from st2common.models.api.sensor import SensorTypeAPI
from st2common.models.api.trace import TraceAPI
>>>>>>> a7d5418b
from st2common.models.api.trigger import (TriggerAPI, TriggerTypeAPI, TriggerInstanceAPI)

from st2common.models.db.action import ActionDB
from st2common.models.db.actionalias import ActionAliasDB
from st2common.models.db.auth import ApiKeyDB, UserDB
from st2common.models.db.liveaction import LiveActionDB
from st2common.models.db.executionstate import ActionExecutionStateDB
from st2common.models.db.runner import RunnerTypeDB
from st2common.models.db.execution import (ActionExecutionDB)
from st2common.models.db.policy import (PolicyTypeDB, PolicyDB)
from st2common.models.db.rule import RuleDB
<<<<<<< HEAD
from st2common.models.db.sensor import (SensorTypeDB, SensorInstanceDB, SensorExecutionDB)
=======
from st2common.models.db.sensor import SensorTypeDB
from st2common.models.db.trace import TraceDB
>>>>>>> a7d5418b
from st2common.models.db.trigger import (TriggerDB, TriggerTypeDB, TriggerInstanceDB)
from st2common.persistence.action import Action
from st2common.persistence.actionalias import ActionAlias
from st2common.persistence.execution import ActionExecution
from st2common.persistence.executionstate import ActionExecutionState
from st2common.persistence.auth import ApiKey, User
from st2common.persistence.liveaction import LiveAction
from st2common.persistence.runner import RunnerType
from st2common.persistence.policy import (PolicyType, Policy)
from st2common.persistence.rule import Rule
<<<<<<< HEAD
from st2common.persistence.sensor import (SensorType, SensorInstance, SensorExecution)
=======
from st2common.persistence.sensor import SensorType
from st2common.persistence.trace import Trace
>>>>>>> a7d5418b
from st2common.persistence.trigger import (Trigger, TriggerType, TriggerInstance)


ALLOWED_DB_FIXTURES = ['actions', 'actionstates', 'aliases', 'executions', 'liveactions',
<<<<<<< HEAD
                       'policies', 'policytypes', 'rules', 'runners', 'sensors', 'sensorinstances',
                       'sensorexecutions', 'triggertypes', 'triggers', 'triggerinstances']
=======
                       'policies', 'policytypes', 'rules', 'runners', 'sensors',
                       'triggertypes', 'triggers', 'triggerinstances', 'traces', 'apikeys',
                       'users']
>>>>>>> a7d5418b
ALLOWED_FIXTURES = copy.copy(ALLOWED_DB_FIXTURES)
ALLOWED_FIXTURES.extend(['actionchains', 'workflows'])

FIXTURE_DB_MODEL = {
    'actions': ActionDB,
    'aliases': ActionAliasDB,
    'actionstates': ActionExecutionStateDB,
    'apikeys': ApiKeyDB,
    'executions': ActionExecutionDB,
    'liveactions': LiveActionDB,
    'policies': PolicyDB,
    'policytypes': PolicyTypeDB,
    'rules': RuleDB,
    'runners': RunnerTypeDB,
    'sensors': SensorTypeDB,
<<<<<<< HEAD
    'sensorinstances': SensorInstanceDB,
    'sensorexecutions': SensorExecutionDB,
=======
    'traces': TraceDB,
>>>>>>> a7d5418b
    'triggertypes': TriggerTypeDB,
    'triggers': TriggerDB,
    'triggerinstances': TriggerInstanceDB,
    'users': UserDB
}

FIXTURE_API_MODEL = {
    'actions': ActionAPI,
    'aliases': ActionAliasAPI,
    'actionstates': ActionExecutionStateAPI,
    'apikeys': ApiKeyAPI,
    'executions': ActionExecutionAPI,
    'liveactions': LiveActionAPI,
    'policies': PolicyAPI,
    'policytypes': PolicyTypeAPI,
    'rules': RuleAPI,
    'runners': RunnerTypeAPI,
    'sensors': SensorTypeAPI,
<<<<<<< HEAD
    'sensorinstances': SensorInstanceAPI,
    'sensorexecutions': SensorExecutionAPI,
=======
    'traces': TraceAPI,
>>>>>>> a7d5418b
    'triggertypes': TriggerTypeAPI,
    'triggers': TriggerAPI,
    'triggerinstances': TriggerInstanceAPI,
    'users': UserAPI
}


FIXTURE_PERSISTENCE_MODEL = {
    'actions': Action,
    'aliases': ActionAlias,
    'actionstates': ActionExecutionState,
    'apikeys': ApiKey,
    'executions': ActionExecution,
    'liveactions': LiveAction,
    'policies': Policy,
    'policytypes': PolicyType,
    'rules': Rule,
    'runners': RunnerType,
    'sensors': SensorType,
<<<<<<< HEAD
    'sensorinstances': SensorInstance,
    'sensorexecutions': SensorExecution,
=======
    'traces': Trace,
>>>>>>> a7d5418b
    'triggertypes': TriggerType,
    'triggers': Trigger,
    'triggerinstances': TriggerInstance,
    'users': User
}


def get_fixtures_base_path():
    return os.path.join(os.path.dirname(__file__), 'fixtures')


def get_resources_base_path():
    return os.path.join(os.path.dirname(__file__), 'resources')


class FixturesLoader(object):
    def __init__(self):
        self.meta_loader = MetaLoader()

    def save_fixtures_to_db(self, fixtures_pack='generic', fixtures_dict=None):
        """
        Loads fixtures specified in fixtures_dict into the database
        and returns DB models for the fixtures.

        fixtures_dict should be of the form:
        {
            'actions': ['action-1.yaml', 'action-2.yaml'],
            'rules': ['rule-1.yaml'],
            'liveactions': ['execution-1.yaml']
        }

        :param fixtures_pack: Name of the pack to load fixtures from.
        :type fixtures_pack: ``str``

        :param fixtures_dict: Dictionary specifying the fixtures to load for each type.
        :type fixtures_dict: ``dict``

        :rtype: ``dict``
        """
        if fixtures_dict is None:
            fixtures_dict = {}
        fixtures_pack_path = self._validate_fixtures_pack(fixtures_pack)
        self._validate_fixture_dict(fixtures_dict, allowed=ALLOWED_DB_FIXTURES)

        db_models = {}
        for fixture_type, fixtures in six.iteritems(fixtures_dict):

            API_MODEL = FIXTURE_API_MODEL.get(fixture_type, None)
            PERSISTENCE_MODEL = FIXTURE_PERSISTENCE_MODEL.get(fixture_type, None)

            loaded_fixtures = {}
            for fixture in fixtures:
                fixture_dict = self.meta_loader.load(
                    self._get_fixture_file_path_abs(fixtures_pack_path, fixture_type, fixture))
                api_model = API_MODEL(**fixture_dict)
                db_model = API_MODEL.to_model(api_model)
                db_model = PERSISTENCE_MODEL.add_or_update(db_model)
                loaded_fixtures[fixture] = db_model

            db_models[fixture_type] = loaded_fixtures

        return db_models

<<<<<<< HEAD
    def load_fixtures(self, fixtures_pack=None, fixtures_dict=None):
=======
    def load_fixtures(self, fixtures_pack='generic', fixtures_dict=None):
>>>>>>> a7d5418b
        """
        Loads fixtures specified in fixtures_dict. We
        simply want to load the meta into dict objects.

        fixtures_dict should be of the form:
        {
            'actionchains': ['actionchain1.yaml', 'actionchain2.yaml'],
            'workflows': ['workflow.yaml']
        }

        :param fixtures_pack: Name of the pack to load fixtures from.
        :type fixtures_pack: ``str``

        :param fixtures_dict: Dictionary specifying the fixtures to load for each type.
        :type fixtures_dict: ``dict``

        :rtype: ``dict``
        """
<<<<<<< HEAD
        if fixtures_dict is None:
            fixtures_dict = {}
=======
        if not fixtures_dict:
            return {}
>>>>>>> a7d5418b
        fixtures_pack_path = self._validate_fixtures_pack(fixtures_pack)
        self._validate_fixture_dict(fixtures_dict)

        all_fixtures = {}
        for fixture_type, fixtures in six.iteritems(fixtures_dict):
            loaded_fixtures = {}
            for fixture in fixtures:
                fixture_dict = self.meta_loader.load(
                    self._get_fixture_file_path_abs(fixtures_pack_path, fixture_type, fixture))
                loaded_fixtures[fixture] = fixture_dict
            all_fixtures[fixture_type] = loaded_fixtures

        return all_fixtures

<<<<<<< HEAD
    def load_models(self, fixtures_pack=None, fixtures_dict=None):
=======
    def load_models(self, fixtures_pack='generic', fixtures_dict=None):
>>>>>>> a7d5418b
        """
        Loads fixtures specified in fixtures_dict as db models. This method must be
        used for fixtures that have associated DB models. We simply want to load the
        meta as DB models but don't want to save them to db.

        fixtures_dict should be of the form:
        {
            'actions': ['action-1.yaml', 'action-2.yaml'],
            'rules': ['rule-1.yaml'],
            'liveactions': ['execution-1.yaml']
        }

        :param fixtures_pack: Name of the pack to load fixtures from.
        :type fixtures_pack: ``str``

        :param fixtures_dict: Dictionary specifying the fixtures to load for each type.
        :type fixtures_dict: ``dict``

        :rtype: ``dict``
        """
<<<<<<< HEAD
        if fixtures_dict is None:
            fixtures_dict = {}
=======
        if not fixtures_dict:
            return {}
>>>>>>> a7d5418b
        fixtures_pack_path = self._validate_fixtures_pack(fixtures_pack)
        self._validate_fixture_dict(fixtures_dict, allowed=ALLOWED_DB_FIXTURES)

        all_fixtures = {}
        for fixture_type, fixtures in six.iteritems(fixtures_dict):

            API_MODEL = FIXTURE_API_MODEL.get(fixture_type, None)

            loaded_models = {}
            for fixture in fixtures:
                fixture_dict = self.meta_loader.load(
                    self._get_fixture_file_path_abs(fixtures_pack_path, fixture_type, fixture))
                api_model = API_MODEL(**fixture_dict)
                db_model = API_MODEL.to_model(api_model)
                loaded_models[fixture] = db_model
            all_fixtures[fixture_type] = loaded_models

        return all_fixtures

<<<<<<< HEAD
    def delete_fixtures_from_db(self, fixtures_pack=None, fixtures_dict=None, raise_on_fail=False):
=======
    def delete_fixtures_from_db(self, fixtures_pack='generic', fixtures_dict=None,
                                raise_on_fail=False):
>>>>>>> a7d5418b
        """
        Deletes fixtures specified in fixtures_dict from the database.

        fixtures_dict should be of the form:
        {
            'actions': ['action-1.yaml', 'action-2.yaml'],
            'rules': ['rule-1.yaml'],
            'liveactions': ['execution-1.yaml']
        }

        :param fixtures_pack: Name of the pack to delete fixtures from.
        :type fixtures_pack: ``str``

        :param fixtures_dict: Dictionary specifying the fixtures to delete for each type.
        :type fixtures_dict: ``dict``

        :param raise_on_fail: Optional If True, raises exception if delete fails on any fixture.
        :type raise_on_fail: ``boolean``
        """
<<<<<<< HEAD
        if fixtures_dict is None:
            fixtures_dict = {}
=======
        if not fixtures_dict:
            return
>>>>>>> a7d5418b
        fixtures_pack_path = self._validate_fixtures_pack(fixtures_pack)
        self._validate_fixture_dict(fixtures_dict)

        for fixture_type, fixtures in six.iteritems(fixtures_dict):
            API_MODEL = FIXTURE_API_MODEL.get(fixture_type, None)
            PERSISTENCE_MODEL = FIXTURE_PERSISTENCE_MODEL.get(fixture_type, None)
            for fixture in fixtures:
                fixture_dict = self.meta_loader.load(
                    self._get_fixture_file_path_abs(fixtures_pack_path, fixture_type, fixture))
                # Note that when we have a reference mechanism consistent for
                # every model, we can just do a get and delete the object. Until
                # then, this model conversions are necessary.
                api_model = API_MODEL(**fixture_dict)
                db_model = API_MODEL.to_model(api_model)
                try:
                    PERSISTENCE_MODEL.delete(db_model)
                except:
                    if raise_on_fail:
                        raise

    def delete_models_from_db(self, models_dict, raise_on_fail=False):
        """
        Deletes models specified in models_dict from the database.

        models_dict should be of the form:
        {
            'actions': [ACTION1, ACTION2],
            'rules': [RULE1],
            'liveactions': [EXECUTION]
        }

        :param fixtures_dict: Dictionary specifying the fixtures to delete for each type.
        :type fixtures_dict: ``dict``.

        :param raise_on_fail: Optional If True, raises exception if delete fails on any model.
        :type raise_on_fail: ``boolean``
        """
        for model_type, models in six.iteritems(models_dict):
            PERSISTENCE_MODEL = FIXTURE_PERSISTENCE_MODEL.get(model_type, None)
            for model in models:
                try:
                    PERSISTENCE_MODEL.delete(model)
                except:
                    if raise_on_fail:
                        raise

    def _validate_fixtures_pack(self, fixtures_pack):
        fixtures_pack_path = self._get_fixtures_pack_path(fixtures_pack)

        if not self._is_fixture_pack_exists(fixtures_pack_path):
            raise Exception('Fixtures pack not found ' +
                            'in fixtures path %s.' % get_fixtures_base_path())
        return fixtures_pack_path

    def _validate_fixture_dict(self, fixtures_dict, allowed=ALLOWED_FIXTURES):
        fixture_types = fixtures_dict.keys()
        for fixture_type in fixture_types:
            if fixture_type not in allowed:
                raise Exception('Disallowed fixture type: %s' % fixture_type)

    def _is_fixture_pack_exists(self, fixtures_pack_path):
        return os.path.exists(fixtures_pack_path)

    def _get_fixture_file_path_abs(self, fixtures_pack_path, fixtures_type, fixture_name):
        return os.path.join(fixtures_pack_path, fixtures_type, fixture_name)

    def _get_fixtures_pack_path(self, fixtures_pack_name):
        return os.path.join(get_fixtures_base_path(), fixtures_pack_name)

    def get_fixture_file_path_abs(self, fixtures_pack, fixtures_type, fixture_name):
        return os.path.join(get_fixtures_base_path(), fixtures_pack, fixtures_type, fixture_name)<|MERGE_RESOLUTION|>--- conflicted
+++ resolved
@@ -26,12 +26,8 @@
 from st2common.models.api.execution import (ActionExecutionAPI)
 from st2common.models.api.policy import (PolicyTypeAPI, PolicyAPI)
 from st2common.models.api.rule import (RuleAPI)
-<<<<<<< HEAD
 from st2common.models.api.sensor import (SensorTypeAPI, SensorInstanceAPI, SensorExecutionAPI)
-=======
-from st2common.models.api.sensor import SensorTypeAPI
 from st2common.models.api.trace import TraceAPI
->>>>>>> a7d5418b
 from st2common.models.api.trigger import (TriggerAPI, TriggerTypeAPI, TriggerInstanceAPI)
 
 from st2common.models.db.action import ActionDB
@@ -43,12 +39,8 @@
 from st2common.models.db.execution import (ActionExecutionDB)
 from st2common.models.db.policy import (PolicyTypeDB, PolicyDB)
 from st2common.models.db.rule import RuleDB
-<<<<<<< HEAD
 from st2common.models.db.sensor import (SensorTypeDB, SensorInstanceDB, SensorExecutionDB)
-=======
-from st2common.models.db.sensor import SensorTypeDB
 from st2common.models.db.trace import TraceDB
->>>>>>> a7d5418b
 from st2common.models.db.trigger import (TriggerDB, TriggerTypeDB, TriggerInstanceDB)
 from st2common.persistence.action import Action
 from st2common.persistence.actionalias import ActionAlias
@@ -59,24 +51,16 @@
 from st2common.persistence.runner import RunnerType
 from st2common.persistence.policy import (PolicyType, Policy)
 from st2common.persistence.rule import Rule
-<<<<<<< HEAD
 from st2common.persistence.sensor import (SensorType, SensorInstance, SensorExecution)
-=======
-from st2common.persistence.sensor import SensorType
 from st2common.persistence.trace import Trace
->>>>>>> a7d5418b
 from st2common.persistence.trigger import (Trigger, TriggerType, TriggerInstance)
 
 
 ALLOWED_DB_FIXTURES = ['actions', 'actionstates', 'aliases', 'executions', 'liveactions',
-<<<<<<< HEAD
                        'policies', 'policytypes', 'rules', 'runners', 'sensors', 'sensorinstances',
-                       'sensorexecutions', 'triggertypes', 'triggers', 'triggerinstances']
-=======
-                       'policies', 'policytypes', 'rules', 'runners', 'sensors',
-                       'triggertypes', 'triggers', 'triggerinstances', 'traces', 'apikeys',
-                       'users']
->>>>>>> a7d5418b
+                       'sensorexecutions', 'triggertypes', 'triggers', 'triggerinstances', 'traces',
+                       'apikeys', 'users']
+
 ALLOWED_FIXTURES = copy.copy(ALLOWED_DB_FIXTURES)
 ALLOWED_FIXTURES.extend(['actionchains', 'workflows'])
 
@@ -92,12 +76,9 @@
     'rules': RuleDB,
     'runners': RunnerTypeDB,
     'sensors': SensorTypeDB,
-<<<<<<< HEAD
     'sensorinstances': SensorInstanceDB,
     'sensorexecutions': SensorExecutionDB,
-=======
     'traces': TraceDB,
->>>>>>> a7d5418b
     'triggertypes': TriggerTypeDB,
     'triggers': TriggerDB,
     'triggerinstances': TriggerInstanceDB,
@@ -116,12 +97,9 @@
     'rules': RuleAPI,
     'runners': RunnerTypeAPI,
     'sensors': SensorTypeAPI,
-<<<<<<< HEAD
     'sensorinstances': SensorInstanceAPI,
     'sensorexecutions': SensorExecutionAPI,
-=======
     'traces': TraceAPI,
->>>>>>> a7d5418b
     'triggertypes': TriggerTypeAPI,
     'triggers': TriggerAPI,
     'triggerinstances': TriggerInstanceAPI,
@@ -141,12 +119,9 @@
     'rules': Rule,
     'runners': RunnerType,
     'sensors': SensorType,
-<<<<<<< HEAD
     'sensorinstances': SensorInstance,
     'sensorexecutions': SensorExecution,
-=======
     'traces': Trace,
->>>>>>> a7d5418b
     'triggertypes': TriggerType,
     'triggers': Trigger,
     'triggerinstances': TriggerInstance,
@@ -210,11 +185,7 @@
 
         return db_models
 
-<<<<<<< HEAD
-    def load_fixtures(self, fixtures_pack=None, fixtures_dict=None):
-=======
     def load_fixtures(self, fixtures_pack='generic', fixtures_dict=None):
->>>>>>> a7d5418b
         """
         Loads fixtures specified in fixtures_dict. We
         simply want to load the meta into dict objects.
@@ -233,13 +204,8 @@
 
         :rtype: ``dict``
         """
-<<<<<<< HEAD
-        if fixtures_dict is None:
-            fixtures_dict = {}
-=======
         if not fixtures_dict:
             return {}
->>>>>>> a7d5418b
         fixtures_pack_path = self._validate_fixtures_pack(fixtures_pack)
         self._validate_fixture_dict(fixtures_dict)
 
@@ -254,11 +220,8 @@
 
         return all_fixtures
 
-<<<<<<< HEAD
-    def load_models(self, fixtures_pack=None, fixtures_dict=None):
-=======
+
     def load_models(self, fixtures_pack='generic', fixtures_dict=None):
->>>>>>> a7d5418b
         """
         Loads fixtures specified in fixtures_dict as db models. This method must be
         used for fixtures that have associated DB models. We simply want to load the
@@ -279,13 +242,8 @@
 
         :rtype: ``dict``
         """
-<<<<<<< HEAD
-        if fixtures_dict is None:
-            fixtures_dict = {}
-=======
         if not fixtures_dict:
             return {}
->>>>>>> a7d5418b
         fixtures_pack_path = self._validate_fixtures_pack(fixtures_pack)
         self._validate_fixture_dict(fixtures_dict, allowed=ALLOWED_DB_FIXTURES)
 
@@ -305,12 +263,8 @@
 
         return all_fixtures
 
-<<<<<<< HEAD
-    def delete_fixtures_from_db(self, fixtures_pack=None, fixtures_dict=None, raise_on_fail=False):
-=======
     def delete_fixtures_from_db(self, fixtures_pack='generic', fixtures_dict=None,
                                 raise_on_fail=False):
->>>>>>> a7d5418b
         """
         Deletes fixtures specified in fixtures_dict from the database.
 
@@ -330,13 +284,10 @@
         :param raise_on_fail: Optional If True, raises exception if delete fails on any fixture.
         :type raise_on_fail: ``boolean``
         """
-<<<<<<< HEAD
-        if fixtures_dict is None:
-            fixtures_dict = {}
-=======
+
         if not fixtures_dict:
             return
->>>>>>> a7d5418b
+
         fixtures_pack_path = self._validate_fixtures_pack(fixtures_pack)
         self._validate_fixture_dict(fixtures_dict)
 
