---
  chain:
    -
      name: "download pack"
      ref: "packs.download"
      parameters:
        packs: "{{packs}}"
<<<<<<< HEAD
      publish:
        installed_packs: "{{ __results['download pack'].result }}"
=======
        force: "{{force}}"
>>>>>>> 5c094fcb
      on-success: "make a prerun"
    -
      name: "make a prerun"
      ref: "packs.virtualenv_prerun"
      parameters:
        packs_status: "{{ __results['download pack'].result }}"
      on-success: "install pack dependencies"
    -
      name: "install pack dependencies"
      ref: "packs.setup_virtualenv"
      parameters:
        packs: "{{ __results['make a prerun'].result }}"
        env: "{{env}}"
      on-success: "register pack"
    -
      name: "register pack"
      ref: "packs.load"
      parameters:
        register: "{{register}}"
        packs: "{{ __results['make a prerun'].result }}"

  default: "download pack"<|MERGE_RESOLUTION|>--- conflicted
+++ resolved
@@ -5,12 +5,8 @@
       ref: "packs.download"
       parameters:
         packs: "{{packs}}"
-<<<<<<< HEAD
       publish:
-        installed_packs: "{{ __results['download pack'].result }}"
-=======
         force: "{{force}}"
->>>>>>> 5c094fcb
       on-success: "make a prerun"
     -
       name: "make a prerun"
