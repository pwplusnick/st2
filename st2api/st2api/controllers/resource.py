# Licensed to the StackStorm, Inc ('StackStorm') under one or more
# contributor license agreements.  See the NOTICE file distributed with
# this work for additional information regarding copyright ownership.
# The ASF licenses this file to You under the Apache License, Version 2.0
# (the "License"); you may not use this file except in compliance with
# the License.  You may obtain a copy of the License at
#
#     http://www.apache.org/licenses/LICENSE-2.0
#
# Unless required by applicable law or agreed to in writing, software
# distributed under the License is distributed on an "AS IS" BASIS,
# WITHOUT WARRANTIES OR CONDITIONS OF ANY KIND, either express or implied.
# See the License for the specific language governing permissions and
# limitations under the License.

# pylint: disable=no-member

import abc
import copy

from oslo_config import cfg
from mongoengine import ValidationError
<<<<<<< HEAD
=======
# import pecan
# from pecan import rest
>>>>>>> 454e5703
import six
from six.moves import http_client
from webob import Response

<<<<<<< HEAD
=======
# from st2common.models.api.base import jsexpose
>>>>>>> 454e5703
from st2common import log as logging
from st2common.models.system.common import InvalidResourceReferenceError
from st2common.models.system.common import ResourceReference
from st2common.exceptions.db import StackStormDBObjectNotFoundError
from st2common.rbac import utils as rbac_utils
from st2common.router import abort
from st2common.util.jsonify import json_encode
from st2common.util import schema as util_schema
from st2common.router import abort
LOG = logging.getLogger(__name__)

RESERVED_QUERY_PARAMS = {
    'id': 'id',
    'name': 'name',
    'sort': 'order_by'
}


def split_id_value(value):
    if not value:
        return value

    split = value.split(',')

    if len(split) > 100:
        raise ValueError('Maximum of 100 items can be provided for a query parameter value')

    return split

DEFAULT_FILTER_TRANSFORM_FUNCTIONS = {
    # Support for filtering on multiple ids when a commona delimited string is provided
    # (e.g. ?id=1,2,3)
    'id': split_id_value
}


def parameter_validation(validator, properties, instance, schema):
    parameter_specific_schema = {
        "description": "Input parameters for the action.",
        "type": "object",
        "patternProperties": {
            "^\w+$": util_schema.get_action_parameters_schema()
        },
        'additionalProperties': False,
        "default": {}
    }

    parameter_specific_validator = util_schema.CustomValidator(parameter_specific_schema)

    for error in parameter_specific_validator.iter_errors(instance=instance):
        yield error


@six.add_metaclass(abc.ABCMeta)
<<<<<<< HEAD
class ResourceController(object):
=======
class ResourceController():  # rest.RestController):
>>>>>>> 454e5703
    model = abc.abstractproperty
    access = abc.abstractproperty
    supported_filters = abc.abstractproperty

    # Default kwargs passed to "APIClass.from_model" method
    from_model_kwargs = {}

    # Maximum value of limit which can be specified by user
    @property
    def max_limit(self):
        return cfg.CONF.api.max_page_size

    # Default number of items returned per page if no limit is explicitly provided
    default_limit = 100

    query_options = {
        'sort': []
    }

    # A list of optional transformation functions for user provided filter values
    filter_transform_functions = {
    }

    # A list of attributes which can be specified using ?exclude_attributes filter
    valid_exclude_attributes = []

    # Method responsible for retrieving an instance of the corresponding model DB object
    # Note: This method should throw StackStormDBObjectNotFoundError if the corresponding DB
    # object doesn't exist
    get_one_db_method = None

    def __init__(self):
        self.supported_filters = copy.deepcopy(self.__class__.supported_filters)
        self.supported_filters.update(RESERVED_QUERY_PARAMS)

        self.filter_transform_functions = copy.deepcopy(self.__class__.filter_transform_functions)
        self.filter_transform_functions.update(DEFAULT_FILTER_TRANSFORM_FUNCTIONS)

        self.get_one_db_method = self._get_by_name_or_id

<<<<<<< HEAD
    def get_all(self, **kwargs):
        return self._get_all(**kwargs)

=======
    # @jsexpose()
    def get_all(self, **kwargs):
        return self._get_all(**kwargs)

    # @jsexpose(arg_types=[str])
>>>>>>> 454e5703
    def get_one(self, id):
        return self._get_one_by_id(id=id)

    def _get_all(self, exclude_fields=None, sort=None, offset=0, limit=None, query_options=None,
                 from_model_kwargs=None, **kwargs):
        """
        :param exclude_fields: A list of object fields to exclude.
        :type exclude_fields: ``list``
        """
        kwargs = copy.deepcopy(kwargs)

        exclude_fields = exclude_fields or []
        query_options = query_options if query_options else self.query_options

        # TODO: Why do we use comma delimited string, user can just specify
        # multiple values using ?sort=foo&sort=bar and we get a list back
        sort = sort.split(',') if sort else []

        db_sort_values = []
        for sort_key in sort:
            if sort_key.startswith('-'):
                direction = '-'
                sort_key = sort_key[1:]
            elif sort_key.startswith('+'):
                direction = '+'
                sort_key = sort_key[1:]
            else:
                direction = ''

            if sort_key not in self.supported_filters:
                # Skip unsupported sort key
                continue

            sort_value = direction + self.supported_filters[sort_key]
            db_sort_values.append(sort_value)

        default_sort_values = copy.copy(query_options.get('sort'))
        kwargs['sort'] = db_sort_values if db_sort_values else default_sort_values

        # TODO: To protect us from DoS, we need to make max_limit mandatory
        offset = int(offset)

        if limit and int(limit) > self.max_limit:
            # TODO: We should throw here, I don't like this.
            msg = 'Limit "%s" specified, maximum value is "%s"' % (limit, self.max_limit)
            raise ValueError(msg)

        eop = offset + int(limit) if limit else None

        filters = {}
        for k, v in six.iteritems(self.supported_filters):
            filter_value = kwargs.get(k, None)

            if not filter_value:
                continue

            value_transform_function = self.filter_transform_functions.get(k, None)
            value_transform_function = value_transform_function or (lambda value: value)
            filter_value = value_transform_function(value=filter_value)

            if k == 'id' and isinstance(filter_value, list):
                filters[k + '__in'] = filter_value
            else:
                filters['__'.join(v.split('.'))] = filter_value

<<<<<<< HEAD
        extra = {
            'filters': filters,
            'sort': sort,
            'offset': offset,
            'limit': limit
        }
=======
        # extra = {
        #    'filters': filters,
        #    'sort': sort,
        #    'offset': offset,
        #    'limit': limit
        # }
        # LOG.info('GET all %s with filters=%s' % (pecan.request.path, filters), extra=extra)
>>>>>>> 454e5703

        instances = self.access.query(exclude_fields=exclude_fields, **filters)
        if limit == 1:
            # Perform the filtering on the DB side
            instances = instances.limit(limit)

        from_model_kwargs = from_model_kwargs or {}
        from_model_kwargs.update(self._get_from_model_kwargs_for_request(**kwargs))

        result = []
        for instance in instances[offset:eop]:
            item = self.model.from_model(instance, **from_model_kwargs)
            result.append(item)

        resp = Response(body=json_encode(result))
        resp.headers['Content-Type'] = 'application/json'
        resp.headers['X-Total-Count'] = str(instances.count())
        if limit:
            resp.headers['X-Limit'] = str(limit)

        return resp

    def _get_one(self, id, exclude_fields=None, **kwargs):
        # Note: This is here for backward compatibility reasons
        return self._get_one_by_id(id=id, exclude_fields=exclude_fields, **kwargs)

    def _get_one_by_id(self, id, exclude_fields=None, from_model_kwargs=None,
                       requester_user=None, permission_type=None, **kwargs):
        """
        :param exclude_fields: A list of object fields to exclude.
        :type exclude_fields: ``list``
        """

        instance = self._get_by_id(resource_id=id, exclude_fields=exclude_fields)

        rbac_utils.assert_user_has_resource_db_permission(user_db=requester_user,
                                                          resource_db=instance,
                                                          permission_type=permission_type)

        if not instance:
            msg = 'Unable to identify resource with id "%s".' % id
            abort(http_client.NOT_FOUND, msg)

        from_model_kwargs = from_model_kwargs or {}
        from_model_kwargs.update(self._get_from_model_kwargs_for_request(**kwargs))
        result = self.model.from_model(instance, **from_model_kwargs)

        return result

    def _get_one_by_name_or_id(self, name_or_id, exclude_fields=None, from_model_kwargs=None,
<<<<<<< HEAD
                               requester_user=None, permission_type=None, **kwargs):
=======
                               **kwargs):
>>>>>>> 454e5703
        """
        :param exclude_fields: A list of object fields to exclude.
        :type exclude_fields: ``list``
        """

        instance = self._get_by_name_or_id(name_or_id=name_or_id, exclude_fields=exclude_fields)

        rbac_utils.assert_user_has_resource_db_permission(user_db=requester_user,
                                                          resource_db=instance,
                                                          permission_type=permission_type)

        if not instance:
            msg = 'Unable to identify resource with name_or_id "%s".' % (name_or_id)
            abort(http_client.NOT_FOUND, msg)

        from_model_kwargs = from_model_kwargs or {}
        from_model_kwargs.update(self._get_from_model_kwargs_for_request(**kwargs))
        result = self.model.from_model(instance, **from_model_kwargs)

        return result

<<<<<<< HEAD
    def _get_one_by_pack_ref(self, pack_ref, exclude_fields=None, from_model_kwargs=None, **kwargs):
=======
    def _get_one_by_pack_ref(self, pack_ref, exclude_fields=None, from_model_kwargs=None,
                             **kwargs):
        # LOG.info('GET %s with pack_ref=%s', pecan.request.path, pack_ref)

>>>>>>> 454e5703
        instance = self._get_by_pack_ref(pack_ref=pack_ref, exclude_fields=exclude_fields)

        if not instance:
            msg = 'Unable to identify resource with pack_ref "%s".' % (pack_ref)
            abort(http_client.NOT_FOUND, msg)

        from_model_kwargs = from_model_kwargs or {}
        from_model_kwargs.update(self._get_from_model_kwargs_for_request(**kwargs))
        result = self.model.from_model(instance, **from_model_kwargs)

        return result

    def _get_by_id(self, resource_id, exclude_fields=None):
        try:
            resource_db = self.access.get(id=resource_id, exclude_fields=exclude_fields)
        except ValidationError:
            resource_db = None

        return resource_db

    def _get_by_name(self, resource_name, exclude_fields=None):
        try:
            resource_db = self.access.get(name=resource_name, exclude_fields=exclude_fields)
        except Exception:
            resource_db = None

        return resource_db

    def _get_by_pack_ref(self, pack_ref, exclude_fields=None):
        try:
            resource_db = self.access.get(pack=pack_ref, exclude_fields=exclude_fields)
        except Exception:
            resource_db = None

        return resource_db

    def _get_by_name_or_id(self, name_or_id, exclude_fields=None):
        """
        Retrieve resource object by an id of a name.
        """
        resource_db = self._get_by_id(resource_id=name_or_id, exclude_fields=exclude_fields)

        if not resource_db:
            # Try name
            resource_db = self._get_by_name(resource_name=name_or_id,
                                            exclude_fields=exclude_fields)

        if not resource_db:
            msg = 'Resource with a name or id "%s" not found' % (name_or_id)
            raise StackStormDBObjectNotFoundError(msg)

        return resource_db

    def _get_from_model_kwargs_for_request(self, **kwargs):
        """
        Retrieve kwargs which are passed to "LiveActionAPI.model" method.

        :param request: Pecan request object.

        :rtype: ``dict``
        """
        return self.from_model_kwargs

    def _get_one_by_scope_and_name(self, scope, name, from_model_kwargs=None):
        """
        Retrieve an item given scope and name. Only KeyValuePair now has concept of 'scope'.

        :param scope: Scope the key belongs to.
        :type scope: ``str``

        :param name: Name of the key.
        :type name: ``str``
        """
        instance = self.access.get_by_scope_and_name(scope=scope, name=name)
        if not instance:
            msg = 'KeyValuePair with name: %s and scope: %s not found in db.' % (name, scope)
            raise StackStormDBObjectNotFoundError(msg)
        from_model_kwargs = from_model_kwargs or {}
        result = self.model.from_model(instance, **from_model_kwargs)
        LOG.debug('GET with scope=%s and name=%s, client_result=%s', scope, name, result)

        return result

    def _validate_exclude_fields(self, exclude_fields):
        """
        Validate that provided exclude fields are valid.
        """
        if not exclude_fields:
            return exclude_fields

        for field in exclude_fields:
            if field not in self.valid_exclude_attributes:
                msg = 'Invalid or unsupported attribute specified: %s' % (field)
                raise ValueError(msg)

        return exclude_fields


class ContentPackResourceController(ResourceController):
    include_reference = False

    def __init__(self):
        super(ContentPackResourceController, self).__init__()
        self.get_one_db_method = self._get_by_ref_or_id

    def get_one(self, ref_or_id, from_model_kwargs=None):
        return self._get_one(ref_or_id, from_model_kwargs=from_model_kwargs)

    def get_all(self, **kwargs):
        return self._get_all(**kwargs)

    def _get_one(self, ref_or_id, exclude_fields=None, from_model_kwargs=None,
                 requester_user=None, permission_type=None, **kwargs):
        try:
            instance = self._get_by_ref_or_id(ref_or_id=ref_or_id, exclude_fields=exclude_fields)
        except Exception as e:
            LOG.exception(e.message)
            abort(http_client.NOT_FOUND, e.message)
            return

        rbac_utils.assert_user_has_resource_db_permission(user_db=requester_user,
                                                          resource_db=instance,
                                                          permission_type=permission_type)

        from_model_kwargs = from_model_kwargs or {}
        from_model_kwargs.update(self._get_from_model_kwargs_for_request(**kwargs))
        result = self.model.from_model(instance, **from_model_kwargs)
        if result and self.include_reference:
            pack = getattr(result, 'pack', None)
            name = getattr(result, 'name', None)
            result.ref = ResourceReference(pack=pack, name=name).ref


        resp = Response(body=json_encode(result))
        resp.headers['Content-Type'] = 'application/json'

        return resp

    def _get_all(self, **kwargs):
        resp = super(ContentPackResourceController, self)._get_all(**kwargs)

        if self.include_reference:
            result = resp.json
            for item in result:
                pack = item.get('pack', None)
                name = item.get('name', None)
                item['ref'] = ResourceReference(pack=pack, name=name).ref
            resp.body = json_encode(result)

        return resp

    def _get_by_ref_or_id(self, ref_or_id, exclude_fields=None):
        """
        Retrieve resource object by an id of a reference.

        Note: This method throws StackStormDBObjectNotFoundError exception if the object is not
        found in the database.
        """

        if ResourceReference.is_resource_reference(ref_or_id):
            # references always contain a dot and id's can't contain it
            is_reference = True
        else:
            is_reference = False

        if is_reference:
            resource_db = self._get_by_ref(resource_ref=ref_or_id, exclude_fields=exclude_fields)
        else:
            resource_db = self._get_by_id(resource_id=ref_or_id, exclude_fields=exclude_fields)

        if not resource_db:
            msg = 'Resource with a reference or id "%s" not found' % (ref_or_id)
            raise StackStormDBObjectNotFoundError(msg)

        return resource_db

    def _get_by_ref(self, resource_ref, exclude_fields=None):
        try:
            ref = ResourceReference.from_string_reference(ref=resource_ref)
        except Exception:
            return None

        resource_db = self.access.query(name=ref.name, pack=ref.pack,
                                        exclude_fields=exclude_fields).first()
        return resource_db

    def _get_filters(self, **kwargs):
        filters = copy.deepcopy(kwargs)
        ref = filters.get('ref', None)

        if ref:
            try:
                ref_obj = ResourceReference.from_string_reference(ref=ref)
            except InvalidResourceReferenceError:
                raise

            filters['name'] = ref_obj.name
            filters['pack'] = ref_obj.pack
            del filters['ref']

        return filters<|MERGE_RESOLUTION|>--- conflicted
+++ resolved
@@ -20,19 +20,10 @@
 
 from oslo_config import cfg
 from mongoengine import ValidationError
-<<<<<<< HEAD
-=======
-# import pecan
-# from pecan import rest
->>>>>>> 454e5703
 import six
 from six.moves import http_client
 from webob import Response
 
-<<<<<<< HEAD
-=======
-# from st2common.models.api.base import jsexpose
->>>>>>> 454e5703
 from st2common import log as logging
 from st2common.models.system.common import InvalidResourceReferenceError
 from st2common.models.system.common import ResourceReference
@@ -87,11 +78,7 @@
 
 
 @six.add_metaclass(abc.ABCMeta)
-<<<<<<< HEAD
 class ResourceController(object):
-=======
-class ResourceController():  # rest.RestController):
->>>>>>> 454e5703
     model = abc.abstractproperty
     access = abc.abstractproperty
     supported_filters = abc.abstractproperty
@@ -132,17 +119,9 @@
 
         self.get_one_db_method = self._get_by_name_or_id
 
-<<<<<<< HEAD
     def get_all(self, **kwargs):
         return self._get_all(**kwargs)
 
-=======
-    # @jsexpose()
-    def get_all(self, **kwargs):
-        return self._get_all(**kwargs)
-
-    # @jsexpose(arg_types=[str])
->>>>>>> 454e5703
     def get_one(self, id):
         return self._get_one_by_id(id=id)
 
@@ -208,22 +187,12 @@
             else:
                 filters['__'.join(v.split('.'))] = filter_value
 
-<<<<<<< HEAD
         extra = {
             'filters': filters,
             'sort': sort,
             'offset': offset,
             'limit': limit
         }
-=======
-        # extra = {
-        #    'filters': filters,
-        #    'sort': sort,
-        #    'offset': offset,
-        #    'limit': limit
-        # }
-        # LOG.info('GET all %s with filters=%s' % (pecan.request.path, filters), extra=extra)
->>>>>>> 454e5703
 
         instances = self.access.query(exclude_fields=exclude_fields, **filters)
         if limit == 1:
@@ -274,11 +243,7 @@
         return result
 
     def _get_one_by_name_or_id(self, name_or_id, exclude_fields=None, from_model_kwargs=None,
-<<<<<<< HEAD
                                requester_user=None, permission_type=None, **kwargs):
-=======
-                               **kwargs):
->>>>>>> 454e5703
         """
         :param exclude_fields: A list of object fields to exclude.
         :type exclude_fields: ``list``
@@ -300,14 +265,7 @@
 
         return result
 
-<<<<<<< HEAD
     def _get_one_by_pack_ref(self, pack_ref, exclude_fields=None, from_model_kwargs=None, **kwargs):
-=======
-    def _get_one_by_pack_ref(self, pack_ref, exclude_fields=None, from_model_kwargs=None,
-                             **kwargs):
-        # LOG.info('GET %s with pack_ref=%s', pecan.request.path, pack_ref)
-
->>>>>>> 454e5703
         instance = self._get_by_pack_ref(pack_ref=pack_ref, exclude_fields=exclude_fields)
 
         if not instance:
