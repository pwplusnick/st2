--- conflicted
+++ resolved
@@ -33,14 +33,10 @@
 from st2common.util.api import get_requester
 from st2common.util.keyvalue import get_datastore_full_scope
 from st2common.exceptions.rbac import AccessDeniedError
-<<<<<<< HEAD
+from st2common.rbac import utils as rbac_utils
 from st2common.router import abort
 # from st2common.rbac.utils import request_user_is_admin
-# from st2common.rbac.utils import assert_request_user_is_admin_if_user_query_param_is_provided
-=======
-from st2common.rbac import utils as rbac_utils
 from st2common.rbac.utils import assert_user_is_admin_if_user_query_param_is_provided
->>>>>>> 299f7aec
 
 http_client = six.moves.http_client
 
@@ -87,25 +83,15 @@
         self._validate_scope(scope=scope)
         requester_user = cfg.CONF.system_user.user
         user = user or requester_user
-<<<<<<< HEAD
-        # is_admin = request_user_is_admin(request=pecan.request)
-=======
         user_db = rbac_utils.get_user_db_from_request(request=pecan.request)
         is_admin = rbac_utils.user_is_admin(user_db=user_db)
->>>>>>> 299f7aec
 
         # # User needs to be either admin or requesting item for itself
         # self._validate_decrypt_query_parameter(decrypt=decrypt, scope=scope, is_admin=is_admin)
 
-<<<<<<< HEAD
-        # # Validate that the authenticated user is admin if user query param is provided
-        # assert_request_user_is_admin_if_user_query_param_is_provided(request=pecan.request,
-        #                                                              user=user)
-=======
         # Validate that the authenticated user is admin if user query param is provided
         assert_user_is_admin_if_user_query_param_is_provided(user_db=user_db,
                                                              user=user)
->>>>>>> 299f7aec
 
         key_ref = get_key_reference(scope=scope, name=name, user=user)
         from_model_kwargs = {'mask_secrets': not decrypt}
@@ -135,35 +121,19 @@
         scope = get_datastore_full_scope(scope)
         requester_user = cfg.CONF.system_user.user
         user = user or requester_user
-<<<<<<< HEAD
-        # is_all_scope = (scope == ALL_SCOPE)
-        # is_admin = request_user_is_admin(**kwargs)
-
-        # #if is_all_scope and not is_admin:
-        #    msg = '"all" scope requires administrator access'
-        #    raise AccessDeniedError(message=msg, user_db=requester_user)
-=======
         is_all_scope = (scope == ALL_SCOPE)
         user_db = rbac_utils.get_user_db_from_request(request=pecan.request)
         is_admin = rbac_utils.user_is_admin(user_db=user_db)
         if is_all_scope and not is_admin:
             msg = '"all" scope requires administrator access'
             raise AccessDeniedError(message=msg, user_db=requester_user)
->>>>>>> 299f7aec
-
-        # # User needs to be either admin or requesting items for themselves
-        # self._validate_decrypt_query_parameter(decrypt=decrypt, scope=scope,
-        #                                        is_admin=is_admin)
-
-<<<<<<< HEAD
-        # #  Validate that the authenticated user is admin if user query param is provided
-        # assert_request_user_is_admin_if_user_query_param_is_provided(user=user,
-        #                                                              **kwargs)
-=======
+
+        # User needs to be either admin or requesting items for themselves
+        self._validate_decrypt_query_parameter(decrypt=decrypt, scope=scope, is_admin=is_admin)
+
         # Validate that the authenticated user is admin if user query param is provided
         assert_user_is_admin_if_user_query_param_is_provided(user_db=user_db,
                                                              user=user)
->>>>>>> 299f7aec
 
         from_model_kwargs = {'mask_secrets': not decrypt}
         kwargs['prefix'] = prefix
@@ -200,16 +170,10 @@
 
         user = getattr(kvp, 'user', requester_user) or requester_user
 
-<<<<<<< HEAD
-        # # Validate that the authenticated user is admin if user query param is provided
-        # assert_request_user_is_admin_if_user_query_param_is_provided(request=pecan.request,
-        #                                                              user=user)
-=======
         # Validate that the authenticated user is admin if user query param is provided
         user_db = rbac_utils.get_user_db_from_request(request=pecan.request)
         assert_user_is_admin_if_user_query_param_is_provided(user_db=user_db,
                                                              user=user)
->>>>>>> 299f7aec
 
         key_ref = get_key_reference(scope=scope, name=name, user=user)
         lock_name = self._get_lock_name_for_key(name=key_ref, scope=scope)
@@ -271,16 +235,10 @@
         requester_user = cfg.CONF.system_user.user
         user = user or requester_user
 
-<<<<<<< HEAD
-        # # Validate that the authenticated user is admin if user query param is provided
-        # assert_request_user_is_admin_if_user_query_param_is_provided(request=pecan.request,
-        #                                                              user=user)
-=======
         # Validate that the authenticated user is admin if user query param is provided
         user_db = rbac_utils.get_user_db_from_request(request=pecan.request)
         assert_user_is_admin_if_user_query_param_is_provided(user_db=user_db,
                                                              user=user)
->>>>>>> 299f7aec
 
         key_ref = get_key_reference(scope=scope, name=name, user=user)
         lock_name = self._get_lock_name_for_key(name=key_ref, scope=scope)
