# Licensed to the StackStorm, Inc ('StackStorm') under one or more
# contributor license agreements.  See the NOTICE file distributed with
# this work for additional information regarding copyright ownership.
# The ASF licenses this file to You under the Apache License, Version 2.0
# (the "License"); you may not use this file except in compliance with
# the License.  You may obtain a copy of the License at
#
#     http://www.apache.org/licenses/LICENSE-2.0
#
# Unless required by applicable law or agreed to in writing, software
# distributed under the License is distributed on an "AS IS" BASIS,
# WITHOUT WARRANTIES OR CONDITIONS OF ANY KIND, either express or implied.
# See the License for the specific language governing permissions and
# limitations under the License.

import os
import mimetypes

import six
from pecan import abort, expose, response
from pecan.rest import RestController

from st2api.controllers import resource
from st2common.exceptions.db import StackStormDBObjectNotFoundError
from st2common import log as logging
from st2common.models.api.base import jsexpose
from st2common.models.api.pack import PackAPI
from st2common.persistence.pack import Pack
from st2common.content.utils import get_pack_file_abs_path
from st2common.rbac.types import PermissionType
from st2common.rbac.decorators import request_user_has_resource_permission

http_client = six.moves.http_client

LOG = logging.getLogger(__name__)


class BaseFileController(resource.ResourceController):
    model = PackAPI
    access = Pack

    supported_filters = {}

    @jsexpose()
    def get_all(self, **kwargs):
        return abort(404)

    def _get_file_content(self, file_path):
        with open(file_path, 'r') as fp:
            content = fp.read()

        return content


class FilesController(BaseFileController):
    """
    Controller which allows user to retrieve content of all the files inside the pack.
    """

    @request_user_has_resource_permission(permission_type=PermissionType.PACK_VIEW)
    @jsexpose(arg_types=[str], status_code=http_client.OK)
    def get_one(self, name_or_id):
        """
            Outputs the content of all the files inside the pack.

            Handles requests:
                GET /packs/views/files/<pack_name>
        """
        pack_db = self._get_by_name_or_id(name_or_id=name_or_id)
        pack_name = pack_db.name
        pack_files = pack_db.files

        result = []
        for file_path in pack_files:
            normalized_file_path = get_pack_file_abs_path(pack_name=pack_name, file_path=file_path)

            if not normalized_file_path or not os.path.isfile(normalized_file_path):
                # Ignore references to files which don't exist on disk
                continue

            content = self._get_file_content(file_path=normalized_file_path)
            item = {
                'file_path': file_path,
                'content': content
            }
            result.append(item)

        return result


class FileController(BaseFileController):
    """
    Controller which allows user to retrieve content of a specific file in a pack.
    """
<<<<<<< HEAD

    @request_user_has_resource_permission(permission_type=PermissionType.PACK_VIEW)
    @jsexpose(content_type='text/plain', status_code=http_client.OK)
=======
    @expose()
>>>>>>> ecb7d0c7
    def get_one(self, name_or_id, *file_path_components):
        """
            Outputs the content of a specific file in a pack.

            Handles requests:
                GET /packs/views/files/<pack_name>/<file path>
        """
        pack_db = self._get_by_name_or_id(name_or_id=name_or_id)

        if not pack_db:
            msg = 'Pack with name_or_id "%s" does not exist' % (name_or_id)
            raise StackStormDBObjectNotFoundError(msg)

        if not file_path_components:
            raise ValueError('Missing file path')

        file_path = os.path.join(*file_path_components)
        pack_name = pack_db.name

        normalized_file_path = get_pack_file_abs_path(pack_name=pack_name, file_path=file_path)

        if not normalized_file_path or not os.path.isfile(normalized_file_path):
            # Ignore references to files which don't exist on disk
            raise StackStormDBObjectNotFoundError('File "%s" not found' % (file_path))

        content_type = mimetypes.guess_type(normalized_file_path)[0] or 'application/octet-stream'

        response.headers['Cache-Control'] = 'public, max-age=86400'
        response.headers['Content-Type'] = content_type
        response.body = self._get_file_content(file_path=normalized_file_path)
        return response


class PackViewsController(RestController):
    files = FilesController()
    file = FileController()<|MERGE_RESOLUTION|>--- conflicted
+++ resolved
@@ -92,13 +92,9 @@
     """
     Controller which allows user to retrieve content of a specific file in a pack.
     """
-<<<<<<< HEAD
 
     @request_user_has_resource_permission(permission_type=PermissionType.PACK_VIEW)
-    @jsexpose(content_type='text/plain', status_code=http_client.OK)
-=======
     @expose()
->>>>>>> ecb7d0c7
     def get_one(self, name_or_id, *file_path_components):
         """
             Outputs the content of a specific file in a pack.
